--- conflicted
+++ resolved
@@ -1,7 +1,6 @@
 {
-<<<<<<< HEAD
       "name": "i18n-x",
-      "version": "0.1.4",
+      "version": "0.1.7",
       "description": "i18n middleware for Express focused on simplicity and modularity (ability to change localization dir dinamically)",
       "author": "Alexander Zubakov <developer@xinit.ru>",
       "license": "MIT",
@@ -32,43 +31,4 @@
             "cookie-parser": "*",
             "pug": "2.0.4"
       }
-=======
-      "name"       : "i18n-x"
-    , "version"    : "0.1.6"
-    , "description": "i18n middleware for Express focused on simplicity and modularity (ability to change localization dir dinamically)"
-    , "author"     : "Alexander Zubakov <developer@xinit.ru>"
-    , "license"    : "MIT"
-
-    , "keywords": [
-          "i18n"
-        , "internationalization"
-        , "localization"
-        , "express"
-        , "express.js"
-        , "expressjs"
-    ]
-
-    , "main": "./lib/i18n.js"
-    , "repository": {
-          "type": "git"
-        , "url" : "https://github.com/kolonist/node-i18n-x"
-    }
-
-    , "scripts": {
-          "test": "NODE_ENV=development node test/index.js"
-    }
-
-    , "dependencies": {
-          "accept-language-parser": "*"
-        , "sprintf"               : "*"
-        , "mkdirp"                : "*"
-        , "flat"                  : "*"
-    }
-
-    , "devDependencies": {
-          "express"      : "*"
-        , "cookie-parser": "*"
-        , "pug"          : "2.0.0-alpha6"
-    }
->>>>>>> c00746c9
 }